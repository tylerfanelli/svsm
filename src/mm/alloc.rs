// SPDX-License-Identifier: MIT OR Apache-2.0
//
// Copyright (c) 2022-2023 SUSE LLC
//
// Author: Joerg Roedel <jroedel@suse.de>

use crate::address::{Address, PhysAddr, VirtAddr};
use crate::error::SvsmError;
#[cfg(test)]
use crate::locking::LockGuard;
use crate::locking::SpinLock;
use crate::mm::virt_to_phys;
use crate::types::{PAGE_SHIFT, PAGE_SIZE};
use crate::utils::{align_up, zero_mem_region};
use core::alloc::{GlobalAlloc, Layout};
use core::mem::size_of;
use core::ptr;
use log;

// Support allocations up to order-5 (128kb)
pub const MAX_ORDER: usize = 6;

pub fn get_order(size: usize) -> usize {
    (size
        .checked_next_power_of_two()
        .map_or(usize::BITS, usize::ilog2) as usize)
        .saturating_sub(PAGE_SHIFT)
}

#[derive(Clone, Copy, Debug)]
#[repr(u64)]
enum PageType {
    Free = 0,
    Allocated = 1,
    SlabPage = 2,
    Compound = 3,
    // File pages used for file and task data
    File = 4,
    Reserved = (1u64 << PageStorageType::TYPE_SHIFT) - 1,
}

impl TryFrom<u64> for PageType {
    type Error = SvsmError;
    fn try_from(val: u64) -> Result<Self, Self::Error> {
        match val {
            v if v == Self::Free as u64 => Ok(Self::Free),
            v if v == Self::Allocated as u64 => Ok(Self::Allocated),
            v if v == Self::SlabPage as u64 => Ok(Self::SlabPage),
            v if v == Self::Compound as u64 => Ok(Self::Compound),
            v if v == Self::File as u64 => Ok(Self::File),
            v if v == Self::Reserved as u64 => Ok(Self::Reserved),
            _ => Err(SvsmError::Mem),
        }
    }
}

#[derive(Clone, Copy, Debug)]
#[repr(transparent)]
struct PageStorageType(u64);

impl PageStorageType {
    const TYPE_SHIFT: u64 = 4;
    const TYPE_MASK: u64 = (1u64 << Self::TYPE_SHIFT) - 1;
    const NEXT_SHIFT: u64 = 12;
    const NEXT_MASK: u64 = !((1u64 << Self::NEXT_SHIFT) - 1);
    const ORDER_MASK: u64 = (1u64 << (Self::NEXT_SHIFT - Self::TYPE_SHIFT)) - 1;

    const fn new(t: PageType) -> Self {
        Self(t as u64)
    }

    fn encode_order(self, order: usize) -> Self {
        Self(self.0 | ((order as u64) & Self::ORDER_MASK) << Self::TYPE_SHIFT)
    }

    fn encode_next(self, next_page: usize) -> Self {
        Self(self.0 | (next_page as u64) << Self::NEXT_SHIFT)
    }

    fn encode_refcount(self, refcount: u64) -> Self {
        Self(self.0 | refcount << Self::TYPE_SHIFT)
    }

    fn decode_order(&self) -> usize {
        ((self.0 >> Self::TYPE_SHIFT) & Self::ORDER_MASK) as usize
    }

    fn decode_next(&self) -> usize {
        ((self.0 & Self::NEXT_MASK) >> Self::NEXT_SHIFT) as usize
    }

    fn decode_refcount(&self) -> u64 {
        self.0 >> Self::TYPE_SHIFT
    }

    fn page_type(&self) -> Result<PageType, SvsmError> {
        PageType::try_from(self.0 & Self::TYPE_MASK)
    }
}

struct FreeInfo {
    next_page: usize,
    order: usize,
}

impl FreeInfo {
    fn encode(&self) -> PageStorageType {
        PageStorageType::new(PageType::Free)
            .encode_order(self.order)
            .encode_next(self.next_page)
    }

    fn decode(mem: PageStorageType) -> Self {
        let next_page = mem.decode_next();
        let order = mem.decode_order();
        Self { next_page, order }
    }
}

struct AllocatedInfo {
    order: usize,
}

impl AllocatedInfo {
    fn encode(&self) -> PageStorageType {
        PageStorageType::new(PageType::Allocated).encode_order(self.order)
    }

    fn decode(mem: PageStorageType) -> Self {
        let order = mem.decode_order();
        AllocatedInfo { order }
    }
}

struct SlabPageInfo;

impl SlabPageInfo {
    fn encode(&self) -> PageStorageType {
        PageStorageType::new(PageType::SlabPage)
    }

    fn decode(_mem: PageStorageType) -> Self {
        Self
    }
}

struct CompoundInfo {
    order: usize,
}

impl CompoundInfo {
    fn encode(&self) -> PageStorageType {
        PageStorageType::new(PageType::Compound).encode_order(self.order)
    }

    fn decode(mem: PageStorageType) -> Self {
        let order = mem.decode_order();
        Self { order }
    }
}

struct ReservedInfo {}

impl ReservedInfo {
    fn encode(&self) -> PageStorageType {
        PageStorageType::new(PageType::Reserved)
    }

    fn decode(_mem: PageStorageType) -> Self {
        ReservedInfo {}
    }
}

struct FileInfo {
    /// Reference count
    ref_count: u64,
}

impl FileInfo {
    const fn new(ref_count: u64) -> Self {
        FileInfo { ref_count }
    }

    fn encode(&self) -> PageStorageType {
        PageStorageType::new(PageType::File).encode_refcount(self.ref_count)
    }

    fn decode(mem: PageStorageType) -> Self {
        let ref_count = mem.decode_refcount();
        Self { ref_count }
    }
}

enum Page {
    Free(FreeInfo),
    Allocated(AllocatedInfo),
    SlabPage(SlabPageInfo),
    CompoundPage(CompoundInfo),
    FilePage(FileInfo),
    Reserved(ReservedInfo),
}

impl Page {
    fn to_mem(&self) -> PageStorageType {
        match self {
            Page::Free(fi) => fi.encode(),
            Page::Allocated(ai) => ai.encode(),
            Page::SlabPage(si) => si.encode(),
            Page::CompoundPage(ci) => ci.encode(),
            Page::FilePage(fi) => fi.encode(),
            Page::Reserved(ri) => ri.encode(),
        }
    }

    fn from_mem(mem: PageStorageType) -> Self {
        let Ok(page_type) = mem.page_type() else {
            panic!("Unknown page type in {:?}", mem);
        };

        match page_type {
            PageType::Free => Self::Free(FreeInfo::decode(mem)),
            PageType::Allocated => Self::Allocated(AllocatedInfo::decode(mem)),
            PageType::SlabPage => Self::SlabPage(SlabPageInfo::decode(mem)),
            PageType::Compound => Self::CompoundPage(CompoundInfo::decode(mem)),
            PageType::File => Self::FilePage(FileInfo::decode(mem)),
            PageType::Reserved => Self::Reserved(ReservedInfo::decode(mem)),
        }
    }
}

#[derive(Debug, Default)]
pub struct MemInfo {
    total_pages: [usize; MAX_ORDER],
    free_pages: [usize; MAX_ORDER],
}

#[derive(Debug, Default)]
struct MemoryRegion {
    start_phys: PhysAddr,
    start_virt: VirtAddr,
    page_count: usize,
    nr_pages: [usize; MAX_ORDER],
    next_page: [usize; MAX_ORDER],
    free_pages: [usize; MAX_ORDER],
}

impl MemoryRegion {
    const fn new() -> Self {
        Self {
            start_phys: PhysAddr::null(),
            start_virt: VirtAddr::null(),
            page_count: 0,
            nr_pages: [0; MAX_ORDER],
            next_page: [0; MAX_ORDER],
            free_pages: [0; MAX_ORDER],
        }
    }

    #[allow(dead_code)]
    fn phys_to_virt(&self, paddr: PhysAddr) -> Option<VirtAddr> {
        let end_phys = self.start_phys + (self.page_count * PAGE_SIZE);

        if paddr < self.start_phys || paddr >= end_phys {
            // For the initial stage2 identity mapping, the root page table
            // pages are static and outside of the heap memory region.
            if VirtAddr::from(self.start_phys.bits()) == self.start_virt {
                return Some(VirtAddr::from(paddr.bits()));
            }
            return None;
        }

        let offset = paddr - self.start_phys;

        Some(self.start_virt + offset)
    }

    #[allow(dead_code)]
    fn virt_to_phys(&self, vaddr: VirtAddr) -> Option<PhysAddr> {
        let end_virt = self.start_virt + (self.page_count * PAGE_SIZE);

        if vaddr < self.start_virt || vaddr >= end_virt {
            return None;
        }

        let offset = vaddr - self.start_virt;

        Some(self.start_phys + offset)
    }

    fn page_info_virt_addr(&self, pfn: usize) -> VirtAddr {
        let size = size_of::<PageStorageType>();
        let virt = self.start_virt;
        virt + (pfn * size)
    }

    fn check_pfn(&self, pfn: usize) {
        if pfn >= self.page_count {
            panic!("Invalid Page Number {}", pfn);
        }
    }

    fn check_virt_addr(&self, vaddr: VirtAddr) -> bool {
        let start = self.start_virt;
        let end = self.start_virt + (self.page_count * PAGE_SIZE);

        vaddr >= start && vaddr < end
    }

    fn write_page_info(&self, pfn: usize, pi: Page) {
        self.check_pfn(pfn);

        let info: PageStorageType = pi.to_mem();
        unsafe {
            let ptr = self
                .page_info_virt_addr(pfn)
                .as_mut_ptr::<PageStorageType>();
            (*ptr) = info;
        }
    }

    fn read_page_info(&self, pfn: usize) -> Page {
        self.check_pfn(pfn);

        let virt = self.page_info_virt_addr(pfn).as_ptr::<u64>();
        let info = unsafe { PageStorageType(*virt) };

        Page::from_mem(info)
    }

    fn get_page_info(&self, vaddr: VirtAddr) -> Result<Page, SvsmError> {
        if vaddr.is_null() || !self.check_virt_addr(vaddr) {
            return Err(SvsmError::Mem);
        }

        let pfn = (vaddr - self.start_virt) / PAGE_SIZE;

        Ok(self.read_page_info(pfn))
    }

    fn get_next_page(&mut self, order: usize) -> Result<usize, SvsmError> {
        let pfn = self.next_page[order];

        if pfn == 0 {
            return Err(SvsmError::Mem);
        }

        let pg = self.read_page_info(pfn);

        let new_next = match pg {
            Page::Free(fi) => fi.next_page,
            _ => panic!("Unexpected page type in MemoryRegion::get_next_page()"),
        };

        self.next_page[order] = new_next;

        self.free_pages[order] -= 1;

        Ok(pfn)
    }

    fn init_compound_page(&mut self, pfn: usize, order: usize, next_pfn: usize) {
        let nr_pages: usize = 1 << order;

        let head = Page::Free(FreeInfo {
            next_page: next_pfn,
            order,
        });
        self.write_page_info(pfn, head);

        for i in 1..nr_pages {
            let compound = Page::CompoundPage(CompoundInfo { order });
            self.write_page_info(pfn + i, compound);
        }
    }

    fn split_page(&mut self, pfn: usize, order: usize) -> Result<(), SvsmError> {
        if !(1..MAX_ORDER).contains(&order) {
            return Err(SvsmError::Mem);
        }

        let new_order = order - 1;
        let pfn1 = pfn;
        let pfn2 = pfn + (1usize << new_order);

        let next_pfn = self.next_page[new_order];
        self.init_compound_page(pfn1, new_order, pfn2);
        self.init_compound_page(pfn2, new_order, next_pfn);
        self.next_page[new_order] = pfn1;

        // Do the accounting
        self.nr_pages[order] -= 1;
        self.nr_pages[new_order] += 2;
        self.free_pages[new_order] += 2;

        Ok(())
    }

    fn refill_page_list(&mut self, order: usize) -> Result<(), SvsmError> {
        if order >= MAX_ORDER {
            return Err(SvsmError::Mem);
        }

        if self.next_page[order] != 0 {
            return Ok(());
        }

        self.refill_page_list(order + 1)?;

        let pfn = self.get_next_page(order + 1)?;

        self.split_page(pfn, order + 1)
    }

    fn allocate_pages(&mut self, order: usize) -> Result<VirtAddr, SvsmError> {
        self.refill_page_list(order)?;
        let pfn = self.get_next_page(order)?;
        let pg = Page::Allocated(AllocatedInfo { order });
        self.write_page_info(pfn, pg);
        Ok(self.start_virt + (pfn * PAGE_SIZE))
    }

    fn allocate_page(&mut self) -> Result<VirtAddr, SvsmError> {
        self.allocate_pages(0)
    }

    fn allocate_zeroed_page(&mut self) -> Result<VirtAddr, SvsmError> {
        let vaddr = self.allocate_page()?;

        zero_mem_region(vaddr, vaddr + PAGE_SIZE);

        Ok(vaddr)
    }

    fn allocate_slab_page(&mut self) -> Result<VirtAddr, SvsmError> {
        self.refill_page_list(0)?;

        let pfn = self.get_next_page(0)?;
        let pg = Page::SlabPage(SlabPageInfo);
        self.write_page_info(pfn, pg);
        Ok(self.start_virt + (pfn * PAGE_SIZE))
    }

    fn allocate_file_page(&mut self) -> Result<VirtAddr, SvsmError> {
        self.refill_page_list(0)?;
        let pfn = self.get_next_page(0)?;
        let pg = Page::FilePage(FileInfo::new(1));
        self.write_page_info(pfn, pg);
        Ok(self.start_virt + (pfn * PAGE_SIZE))
    }

    fn get_file_page(&mut self, vaddr: VirtAddr) -> Result<(), SvsmError> {
        let page = self.get_page_info(vaddr)?;

        match page {
            Page::FilePage(mut fi) => {
                let pfn = (vaddr - self.start_virt) / PAGE_SIZE;
                assert!(fi.ref_count > 0);
                fi.ref_count += 1;
                self.write_page_info(pfn, Page::FilePage(fi));
                Ok(())
            }
            _ => Err(SvsmError::Mem),
        }
    }

    fn put_file_page(&mut self, vaddr: VirtAddr) -> Result<(), SvsmError> {
        let page = self.get_page_info(vaddr)?;

        match page {
            Page::FilePage(mut fi) => {
                let pfn = (vaddr - self.start_virt) / PAGE_SIZE;
                fi.ref_count = fi
                    .ref_count
                    .checked_sub(1)
                    .expect("page refcount underflow");
                if fi.ref_count > 0 {
                    self.write_page_info(pfn, Page::FilePage(fi));
                } else {
                    self.free_page(vaddr)
                }
                Ok(())
            }
            _ => Err(SvsmError::Mem),
        }
    }

    fn compound_neighbor(&self, pfn: usize, order: usize) -> Result<usize, SvsmError> {
        if order >= MAX_ORDER - 1 {
            return Err(SvsmError::Mem);
        }

        assert_eq!(pfn & ((1usize << order) - 1), 0);
        let pfn = pfn ^ (1usize << order);
        if pfn >= self.page_count {
            return Err(SvsmError::Mem);
        }

        Ok(pfn)
    }

    fn merge_pages(&mut self, pfn1: usize, pfn2: usize, order: usize) -> Result<usize, SvsmError> {
        if order >= MAX_ORDER - 1 {
            return Err(SvsmError::Mem);
        }

        let nr_pages: usize = 1 << (order + 1);
        let pfn = if pfn1 < pfn2 { pfn1 } else { pfn2 };

        // Write new compound head
        let pg = Page::Allocated(AllocatedInfo { order: order + 1 });
        self.write_page_info(pfn, pg);

        // Write compound pages
        for i in 1..nr_pages {
            let pg = Page::CompoundPage(CompoundInfo { order: order + 1 });
            self.write_page_info(pfn + i, pg);
        }

        // Do the accounting - none of the pages is free yet, so free_pages is
        // not updated here.
        self.nr_pages[order] -= 2;
        self.nr_pages[order + 1] += 1;

        Ok(pfn)
    }

    fn next_free_pfn(&self, pfn: usize, order: usize) -> usize {
        let page = self.read_page_info(pfn);
        match page {
            Page::Free(fi) => fi.next_page,
            _ => {
                panic!("Unexpected page type in free-list for order {}", order);
            }
        }
    }

    fn allocate_pfn(&mut self, pfn: usize, order: usize) -> Result<(), SvsmError> {
        let first_pfn = self.next_page[order];

        // Handle special cases first
        if first_pfn == 0 {
            // No pages for that order
            return Err(SvsmError::Mem);
        } else if first_pfn == pfn {
            // Requested pfn is first in list
            self.get_next_page(order).unwrap();
            return Ok(());
        }

        // Now walk the list
        let mut old_pfn = first_pfn;
        loop {
            let current_pfn = self.next_free_pfn(old_pfn, order);
            if current_pfn == 0 {
                break;
            } else if current_pfn == pfn {
                let next_pfn = self.next_free_pfn(current_pfn, order);
                let pg = Page::Free(FreeInfo {
                    next_page: next_pfn,
                    order,
                });
                self.write_page_info(old_pfn, pg);

                let pg = Page::Allocated(AllocatedInfo { order });
                self.write_page_info(current_pfn, pg);

                self.free_pages[order] -= 1;

                return Ok(());
            }

            old_pfn = current_pfn;
        }

        Err(SvsmError::Mem)
    }

    fn free_page_raw(&mut self, pfn: usize, order: usize) {
        let old_next = self.next_page[order];
        let pg = Page::Free(FreeInfo {
            next_page: old_next,
            order,
        });

        self.write_page_info(pfn, pg);
        self.next_page[order] = pfn;

        self.free_pages[order] += 1;
    }

    fn try_to_merge_page(&mut self, pfn: usize, order: usize) -> Result<usize, SvsmError> {
        let neighbor_pfn = self.compound_neighbor(pfn, order)?;
        let neighbor_page = self.read_page_info(neighbor_pfn);

        if let Page::Free(fi) = neighbor_page {
            if fi.order != order {
                return Err(SvsmError::Mem);
            }

            self.allocate_pfn(neighbor_pfn, order)?;

            let new_pfn = self.merge_pages(pfn, neighbor_pfn, order)?;

            Ok(new_pfn)
        } else {
            Err(SvsmError::Mem)
        }
    }

    fn free_page_order(&mut self, pfn: usize, order: usize) {
        match self.try_to_merge_page(pfn, order) {
            Err(_) => {
                self.free_page_raw(pfn, order);
            }
            Ok(new_pfn) => {
                self.free_page_order(new_pfn, order + 1);
            }
        }
    }

    fn free_page(&mut self, vaddr: VirtAddr) {
        let Ok(res) = self.get_page_info(vaddr) else {
            return;
        };

        let pfn = (vaddr - self.start_virt) / PAGE_SIZE;

        match res {
            Page::Allocated(ai) => {
                self.free_page_order(pfn, ai.order);
            }
            Page::SlabPage(_si) => {
                self.free_page_order(pfn, 0);
            }
            Page::CompoundPage(ci) => {
                let mask = (1usize << ci.order) - 1;
                let start_pfn = pfn & !mask;
                self.free_page_order(start_pfn, ci.order);
            }
            Page::FilePage(_) => {
                self.free_page_order(pfn, 0);
            }
            _ => {
                panic!("Unexpected page type in MemoryRegion::free_page()");
            }
        }
    }

    fn memory_info(&self) -> MemInfo {
        MemInfo {
            total_pages: self.nr_pages,
            free_pages: self.free_pages,
        }
    }

    fn init_memory(&mut self) {
        let size = size_of::<PageStorageType>();
        let meta_pages = align_up(self.page_count * size, PAGE_SIZE) / PAGE_SIZE;

        /* Mark page storage as reserved */
        for i in 0..meta_pages {
            let pg: Page = Page::Reserved(ReservedInfo {});
            self.write_page_info(i, pg);
        }

        self.nr_pages[0] = self.page_count - meta_pages;

        /* Mark all pages as allocated */
        for i in meta_pages..self.page_count {
            let pg = Page::Allocated(AllocatedInfo { order: 0 });
            self.write_page_info(i, pg);
        }

        /* Now free all pages */
        for i in meta_pages..self.page_count {
            self.free_page_order(i, 0);
        }
    }
}

#[derive(Debug)]
pub struct PageRef {
    virt_addr: VirtAddr,
    phys_addr: PhysAddr,
}

impl PageRef {
    pub const fn new(virt_addr: VirtAddr, phys_addr: PhysAddr) -> Self {
        PageRef {
            virt_addr,
            phys_addr,
        }
    }

    pub fn virt_addr(&self) -> VirtAddr {
        self.virt_addr
    }
}

impl AsRef<[u8; PAGE_SIZE]> for PageRef {
    fn as_ref(&self) -> &[u8; PAGE_SIZE] {
        let ptr = self.virt_addr.as_ptr::<[u8; PAGE_SIZE]>();
        unsafe { ptr.as_ref().unwrap() }
    }
}

impl AsMut<[u8; PAGE_SIZE]> for PageRef {
    fn as_mut(&mut self) -> &mut [u8; PAGE_SIZE] {
        let ptr = self.virt_addr.as_mut_ptr::<[u8; PAGE_SIZE]>();
        unsafe { ptr.as_mut().unwrap() }
    }
}

impl Clone for PageRef {
    fn clone(&self) -> Self {
        get_file_page(self.virt_addr).expect("Failed to get page reference");
        PageRef {
            virt_addr: self.virt_addr,
            phys_addr: self.phys_addr,
        }
    }
}

impl Drop for PageRef {
    fn drop(&mut self) {
        put_file_page(self.virt_addr).expect("Failed to drop page reference");
    }
}

pub fn print_memory_info(info: &MemInfo) {
    let mut pages_4k = 0;
    let mut free_pages_4k = 0;

    for i in 0..MAX_ORDER {
        let nr_4k_pages: usize = 1 << i;
        log::info!(
            "Order-{:#02}: total pages: {:#5} free pages: {:#5}",
            i,
            info.total_pages[i],
            info.free_pages[i]
        );
        pages_4k += info.total_pages[i] * nr_4k_pages;
        free_pages_4k += info.free_pages[i] * nr_4k_pages;
    }

    log::info!(
        "Total memory: {}KiB free memory: {}KiB",
        (pages_4k * PAGE_SIZE) / 1024,
        (free_pages_4k * PAGE_SIZE) / 1024
    );
}

static ROOT_MEM: SpinLock<MemoryRegion> = SpinLock::new(MemoryRegion::new());

pub fn allocate_page() -> Result<VirtAddr, SvsmError> {
    ROOT_MEM.lock().allocate_page()
}

pub fn allocate_pages(order: usize) -> Result<VirtAddr, SvsmError> {
    ROOT_MEM.lock().allocate_pages(order)
}

pub fn allocate_slab_page() -> Result<VirtAddr, SvsmError> {
    ROOT_MEM.lock().allocate_slab_page()
}

pub fn allocate_zeroed_page() -> Result<VirtAddr, SvsmError> {
    ROOT_MEM.lock().allocate_zeroed_page()
}

pub fn allocate_file_page() -> Result<VirtAddr, SvsmError> {
    let vaddr = ROOT_MEM.lock().allocate_file_page()?;
    zero_mem_region(vaddr, vaddr + PAGE_SIZE);
    Ok(vaddr)
}

pub fn allocate_file_page_ref() -> Result<PageRef, SvsmError> {
    let v = allocate_file_page()?;
    let p = virt_to_phys(v);

    Ok(PageRef::new(v, p))
}

pub fn get_file_page(vaddr: VirtAddr) -> Result<(), SvsmError> {
    ROOT_MEM.lock().get_file_page(vaddr)
}

pub fn put_file_page(vaddr: VirtAddr) -> Result<(), SvsmError> {
    ROOT_MEM.lock().put_file_page(vaddr)
}

pub fn free_page(vaddr: VirtAddr) {
    ROOT_MEM.lock().free_page(vaddr)
}

pub fn memory_info() -> MemInfo {
    ROOT_MEM.lock().memory_info()
}

#[derive(Debug, Default)]
struct SlabPage {
    vaddr: VirtAddr,
    capacity: u16,
    free: u16,
    item_size: u16,
    used_bitmap: [u64; 2],
    next_page: VirtAddr,
}

impl SlabPage {
    const fn new() -> Self {
        SlabPage {
            vaddr: VirtAddr::null(),
            capacity: 0,
            free: 0,
            item_size: 0,
            used_bitmap: [0; 2],
            next_page: VirtAddr::null(),
        }
    }

    fn init(&mut self, mut item_size: u16) -> Result<(), SvsmError> {
        if self.item_size != 0 {
            return Ok(());
        }

        assert!(item_size <= (PAGE_SIZE / 2) as u16);
        assert!(self.vaddr.is_null());

        if item_size < 32 {
            item_size = 32;
        }

        let vaddr = allocate_slab_page()?;
        self.vaddr = vaddr;
        self.item_size = item_size;
        self.capacity = (PAGE_SIZE as u16) / item_size;
        self.free = self.capacity;

        Ok(())
    }

    fn destroy(&mut self) {
        if self.vaddr.is_null() {
            return;
        }

        free_page(self.vaddr);
    }

    fn get_capacity(&self) -> u16 {
        self.capacity
    }

    fn get_free(&self) -> u16 {
        self.free
    }

    fn get_next_page(&self) -> VirtAddr {
        self.next_page
    }

    fn set_next_page(&mut self, next_page: VirtAddr) {
        self.next_page = next_page;
    }

    fn allocate(&mut self) -> Result<VirtAddr, SvsmError> {
        if self.free == 0 {
            return Err(SvsmError::Mem);
        }

        for i in 0..self.capacity {
            let idx = (i / 64) as usize;
            let mask = 1u64 << (i % 64);

            if self.used_bitmap[idx] & mask == 0 {
                self.used_bitmap[idx] |= mask;
                self.free -= 1;
                return Ok(self.vaddr + ((self.item_size * i) as usize));
            }
        }

        Err(SvsmError::Mem)
    }

    fn free(&mut self, vaddr: VirtAddr) -> Result<(), SvsmError> {
        if vaddr < self.vaddr || vaddr >= self.vaddr + PAGE_SIZE {
            return Err(SvsmError::Mem);
        }

        assert!(self.item_size > 0);

        let item_size = self.item_size as usize;
        let offset = vaddr - self.vaddr;
        let i = offset / item_size;
        let idx = i / 64;
        let mask = 1u64 << (i % 64);

        self.used_bitmap[idx] &= !mask;
        self.free += 1;

        Ok(())
    }
}

#[derive(Debug, Default)]
#[repr(align(16))]
struct SlabCommon {
    item_size: u16,
    capacity: u32,
    free: u32,
    pages: u32,
    full_pages: u32,
    free_pages: u32,
    page: SlabPage,
}

impl SlabCommon {
    const fn new(item_size: u16) -> Self {
        SlabCommon {
            item_size,
            capacity: 0,
            free: 0,
            pages: 0,
            full_pages: 0,
            free_pages: 0,
            page: SlabPage::new(),
        }
    }

    fn init(&mut self) -> Result<(), SvsmError> {
        self.page.init(self.item_size)?;

        self.capacity = self.page.get_capacity() as u32;
        self.free = self.capacity;
        self.pages = 1;
        self.full_pages = 0;
        self.free_pages = 1;

        Ok(())
    }

    fn add_slab_page(&mut self, new_page: &mut SlabPage) {
        let old_next_page = self.page.get_next_page();
        new_page.set_next_page(old_next_page);
        self.page
            .set_next_page(VirtAddr::from(new_page as *mut SlabPage));

        let capacity = new_page.get_capacity() as u32;
        self.pages += 1;
        self.free_pages += 1;
        self.capacity += capacity;
        self.free += capacity;
    }

    fn allocate_slot(&mut self) -> VirtAddr {
        // Caller must make sure there's at least one free slot.
        assert_ne!(self.free, 0);
        let mut page = &mut self.page;
        loop {
            let free = page.get_free();

            if let Ok(vaddr) = page.allocate() {
                let capacity = page.get_capacity();
                self.free -= 1;

                if free == capacity {
                    self.free_pages -= 1;
                } else if free == 1 {
                    self.full_pages += 1;
                }

                return vaddr;
            }

            let next_page = (*page).get_next_page();
            assert!(!next_page.is_null()); // Cannot happen with free slots on entry.
            page = unsafe { &mut *next_page.as_mut_ptr::<SlabPage>() };
        }
    }

    fn deallocate_slot(&mut self, vaddr: VirtAddr) {
        let mut page = &mut self.page;
        loop {
            let free = page.get_free();

            if let Ok(_o) = page.free(vaddr) {
                let capacity = page.get_capacity();
                self.free += 1;

                if free == 0 {
                    self.full_pages -= 1;
                } else if free + 1 == capacity {
                    self.free_pages += 1;
                }

                return;
            }

            let next_page = page.get_next_page();
            assert!(!next_page.is_null()); // Object does not belong to this Slab.
            page = unsafe { &mut *next_page.as_mut_ptr::<SlabPage>() };
        }
    }

    /// Finds an unused slab page and removes it from the slab.
    fn free_one_page(&mut self) -> *mut SlabPage {
        let mut last_page = &mut self.page;
        let mut next_page_vaddr = last_page.get_next_page();
        loop {
            if next_page_vaddr.is_null() {
                break;
            }
            let slab_page = unsafe { &mut *next_page_vaddr.as_mut_ptr::<SlabPage>() };
            next_page_vaddr = slab_page.get_next_page();

            let capacity = slab_page.get_capacity();
            let free = slab_page.get_free();
            if free == capacity {
                let capacity = slab_page.get_capacity() as u32;
                self.pages -= 1;
                self.free_pages -= 1;
                self.capacity -= capacity;
                self.free -= capacity;

                last_page.set_next_page(slab_page.get_next_page());

                slab_page.destroy();

                return slab_page;
            } else {
                last_page = slab_page;
            }
        }

        unreachable!("couldn't find page to free")
    }
}

#[derive(Debug)]
struct SlabPageSlab {
    common: SlabCommon,
}

impl SlabPageSlab {
    const fn new() -> Self {
        SlabPageSlab {
            common: SlabCommon::new(size_of::<SlabPage>() as u16),
        }
    }

    fn init(&mut self) -> Result<(), SvsmError> {
        self.common.init()
    }

    fn grow_slab(&mut self) -> Result<(), SvsmError> {
        if self.common.capacity == 0 {
            self.init()?;
            return Ok(());
        }

        // Make sure there's always at least one SlabPage slot left for extending the SlabPageSlab itself.
        if self.common.free >= 2 {
            return Ok(());
        }
        assert_ne!(self.common.free, 0);

        let page_vaddr = self.common.allocate_slot();
        let slab_page = unsafe { &mut *page_vaddr.as_mut_ptr::<SlabPage>() };

        *slab_page = SlabPage::new();
        if let Err(e) = slab_page.init(self.common.item_size) {
            self.common.deallocate_slot(page_vaddr);
            return Err(e);
        }

        self.common.add_slab_page(slab_page);

        Ok(())
    }

    fn shrink_slab(&mut self) {
        // The SlabPageSlab uses SlabPages on its own and freeing a SlabPage can empty another SlabPage.
        while self.common.free_pages > 1 {
            let slab_page = self.common.free_one_page();
            self.common.deallocate_slot(VirtAddr::from(slab_page));
        }
    }

    fn allocate(&mut self) -> Result<*mut SlabPage, SvsmError> {
        self.grow_slab()?;
        Ok(unsafe { &mut *self.common.allocate_slot().as_mut_ptr::<SlabPage>() })
    }

    fn deallocate(&mut self, slab_page: *mut SlabPage) {
        self.common.deallocate_slot(VirtAddr::from(slab_page));
        self.shrink_slab();
    }
}

#[derive(Debug, Default)]
struct Slab {
    common: SlabCommon,
}

impl Slab {
    const fn new(item_size: u16) -> Self {
        Slab {
            common: SlabCommon::new(item_size),
        }
    }

    fn init(&mut self) -> Result<(), SvsmError> {
        self.common.init()
    }

    fn grow_slab(&mut self) -> Result<(), SvsmError> {
        if self.common.capacity == 0 {
            return self.init();
        }

        if self.common.free != 0 {
            return Ok(());
        }

        let slab_page = SLAB_PAGE_SLAB
            .lock()
            .allocate()
            .map(|ptr| unsafe { &mut *ptr })?;
        *slab_page = SlabPage::new();
        if let Err(e) = slab_page.init(self.common.item_size) {
            SLAB_PAGE_SLAB.lock().deallocate(slab_page);
            return Err(e);
        }

        self.common.add_slab_page(&mut *slab_page);
        Ok(())
    }

    fn shrink_slab(&mut self) {
        if self.common.free_pages <= 1 || 2 * self.common.free < self.common.capacity {
            return;
        }

        let slab_page = self.common.free_one_page();
        SLAB_PAGE_SLAB.lock().deallocate(slab_page);
    }

    fn allocate(&mut self) -> Result<VirtAddr, SvsmError> {
        self.grow_slab()?;
        Ok(self.common.allocate_slot())
    }

    fn deallocate(&mut self, vaddr: VirtAddr) {
        self.common.deallocate_slot(vaddr);
        self.shrink_slab();
    }
}

static SLAB_PAGE_SLAB: SpinLock<SlabPageSlab> = SpinLock::new(SlabPageSlab::new());

#[derive(Debug)]
struct SvsmAllocator {
    slab_size_32: SpinLock<Slab>,
    slab_size_64: SpinLock<Slab>,
    slab_size_128: SpinLock<Slab>,
    slab_size_256: SpinLock<Slab>,
    slab_size_512: SpinLock<Slab>,
    slab_size_1024: SpinLock<Slab>,
    slab_size_2048: SpinLock<Slab>,
}

impl SvsmAllocator {
    const fn new() -> Self {
        SvsmAllocator {
            slab_size_32: SpinLock::new(Slab::new(32)),
            slab_size_64: SpinLock::new(Slab::new(64)),
            slab_size_128: SpinLock::new(Slab::new(128)),
            slab_size_256: SpinLock::new(Slab::new(256)),
            slab_size_512: SpinLock::new(Slab::new(512)),
            slab_size_1024: SpinLock::new(Slab::new(1024)),
            slab_size_2048: SpinLock::new(Slab::new(2048)),
        }
    }

    /// Resets the internal state. This is equivalent to reassigning `self`
    /// with `Self::new()`.
    #[cfg(test)]
    fn reset(&self) {
        *self.slab_size_32.lock() = Slab::new(32);
        *self.slab_size_64.lock() = Slab::new(64);
        *self.slab_size_128.lock() = Slab::new(128);
        *self.slab_size_256.lock() = Slab::new(256);
        *self.slab_size_512.lock() = Slab::new(512);
        *self.slab_size_1024.lock() = Slab::new(1024);
        *self.slab_size_2048.lock() = Slab::new(2048);
    }

    fn get_slab(&self, size: usize) -> Option<&SpinLock<Slab>> {
        if size <= 32 {
            Some(&self.slab_size_32)
        } else if size <= 64 {
            Some(&self.slab_size_64)
        } else if size <= 128 {
            Some(&self.slab_size_128)
        } else if size <= 256 {
            Some(&self.slab_size_256)
        } else if size <= 512 {
            Some(&self.slab_size_512)
        } else if size <= 1024 {
            Some(&self.slab_size_1024)
        } else if size <= 2048 {
            Some(&self.slab_size_2048)
        } else {
            None
        }
    }
}

unsafe impl GlobalAlloc for SvsmAllocator {
    unsafe fn alloc(&self, layout: Layout) -> *mut u8 {
        let size = layout.size();
        let ret = match self.get_slab(size) {
            Some(slab) => slab.lock().allocate(),
            None => {
                let order = get_order(size);
                if order >= MAX_ORDER {
                    return ptr::null_mut();
                }
                allocate_pages(order)
            }
        };

        ret.map(|addr| addr.as_mut_ptr::<u8>())
            .unwrap_or_else(|_| ptr::null_mut())
    }

    unsafe fn dealloc(&self, ptr: *mut u8, layout: Layout) {
        let virt_addr = VirtAddr::from(ptr);
        let size = layout.size();

        let info = ROOT_MEM
            .lock()
            .get_page_info(virt_addr)
            .expect("Freeing unknown memory");

        match info {
            Page::Allocated(_ai) => {
                free_page(virt_addr);
            }
            Page::SlabPage(_si) => {
                let slab = self.get_slab(size).expect("Invalid page info");
                slab.lock().deallocate(virt_addr);
            }
            _ => {
                panic!("Freeing memory on unsupported page type");
            }
        }
    }
}

#[cfg_attr(any(target_os = "none"), global_allocator)]
#[cfg_attr(not(target_os = "none"), allow(dead_code))]
static ALLOCATOR: SvsmAllocator = SvsmAllocator::new();

pub fn root_mem_init(pstart: PhysAddr, vstart: VirtAddr, page_count: usize) {
    {
        let mut region = ROOT_MEM.lock();
        region.start_phys = pstart;
        region.start_virt = vstart;
        region.page_count = page_count;
        region.init_memory();
        // drop lock here so slab initialization does not deadlock
    }

    SLAB_PAGE_SLAB
        .lock()
        .init()
        .expect("Failed to initialize SLAB_PAGE_SLAB");
}

#[cfg(test)]
/// A global lock on global memory. Should only be acquired via
/// [`TestRootMem::setup()`].
static TEST_ROOT_MEM_LOCK: SpinLock<()> = SpinLock::new(());

#[cfg(test)]
pub const DEFAULT_TEST_MEMORY_SIZE: usize = 16usize * 1024 * 1024;

#[cfg(test)]
/// A dummy struct to acquire a lock over global memory
pub struct TestRootMem<'a>(LockGuard<'a, ()>);

#[cfg(test)]
impl TestRootMem<'_> {
    /// Acquire a lock on global memory and initialize it
    #[must_use = "memory guard must be held for the whole test"]
    pub fn setup(size: usize) -> Self {
        extern crate alloc;
        use alloc::alloc::{alloc, handle_alloc_error};

        let layout = Layout::from_size_align(size, PAGE_SIZE)
            .unwrap()
            .pad_to_align();
        let ptr = unsafe { alloc(layout) };
        if ptr.is_null() {
            handle_alloc_error(layout);
        } else if ptr as usize & (PAGE_SIZE - 1) != 0 {
            panic!("test memory region allocation not aligned to page size");
        }

        let page_count = layout.size() / PAGE_SIZE;
        let guard = Self(TEST_ROOT_MEM_LOCK.lock());
        let vaddr = VirtAddr::from(ptr);
        let paddr = PhysAddr::from(vaddr.bits()); // Identity mapping
        root_mem_init(paddr, vaddr, page_count);
        guard
    }
}

#[cfg(test)]
impl Drop for TestRootMem<'_> {
    /// Destroy the global memory before dropping the lock over it
    fn drop(&mut self) {
        extern crate alloc;
        use alloc::alloc::dealloc;

<<<<<<< HEAD
    // Reset the Slabs
    *SLAB_PAGE_SLAB.lock() = SlabPageSlab::new();
    ALLOCATOR.reset();
=======
        let mut root_mem = ROOT_MEM.lock();
        let layout = Layout::from_size_align(root_mem.page_count * PAGE_SIZE, PAGE_SIZE).unwrap();
        unsafe { dealloc(root_mem.start_virt.as_mut_ptr::<u8>(), layout) };
        *root_mem = MemoryRegion::new();
>>>>>>> 17a14c75

        // Reset the Slabs
        *SLAB_PAGE_SLAB.lock() = SlabPageSlab::new();
        unsafe { ALLOCATOR = SvsmAllocator::new() };
    }
}

#[test]
fn test_root_mem_setup() {
    let test_mem_lock = TestRootMem::setup(DEFAULT_TEST_MEMORY_SIZE);
    drop(test_mem_lock);
}

#[test]
// Allocate one page and free it again, verify that memory_info() reflects it.
fn test_page_alloc_one() {
    let _test_mem = TestRootMem::setup(DEFAULT_TEST_MEMORY_SIZE);
    let mut root_mem = ROOT_MEM.lock();

    let info_before = root_mem.memory_info();
    let page = root_mem.allocate_page().unwrap();
    assert!(!page.is_null());
    assert_ne!(info_before.free_pages, root_mem.memory_info().free_pages);
    root_mem.free_page(page);
    assert_eq!(info_before.free_pages, root_mem.memory_info().free_pages);
}

#[test]
// Allocate and free all available compound pages, verify that memory_info()
// reflects it.
fn test_page_alloc_all_compound() {
    extern crate alloc;
    use alloc::vec::Vec;

    let _test_mem = TestRootMem::setup(DEFAULT_TEST_MEMORY_SIZE);
    let mut root_mem = ROOT_MEM.lock();

    let info_before = root_mem.memory_info();
    let mut allocs: [Vec<VirtAddr>; MAX_ORDER] = Default::default();
    for (o, alloc) in allocs.iter_mut().enumerate().take(MAX_ORDER) {
        for _i in 0..info_before.free_pages[o] {
            let pages = root_mem.allocate_pages(o).unwrap();
            assert!(!pages.is_null());
            alloc.push(pages);
        }
    }
    let info_after = root_mem.memory_info();
    for o in 0..MAX_ORDER {
        assert_eq!(info_after.free_pages[o], 0);
    }

    for alloc in allocs.iter().take(MAX_ORDER) {
        for pages in &alloc[..] {
            root_mem.free_page(*pages);
        }
    }
    assert_eq!(info_before.free_pages, root_mem.memory_info().free_pages);
}

#[test]
// Allocate and free all available 4k pages, verify that memory_info()
// reflects it.
fn test_page_alloc_all_single() {
    extern crate alloc;
    use alloc::vec::Vec;

    let _test_mem = TestRootMem::setup(DEFAULT_TEST_MEMORY_SIZE);
    let mut root_mem = ROOT_MEM.lock();

    let info_before = root_mem.memory_info();
    let mut allocs: Vec<VirtAddr> = Vec::new();
    for o in 0..MAX_ORDER {
        for _i in 0..info_before.free_pages[o] {
            for _j in 0..(1usize << o) {
                let page = root_mem.allocate_page().unwrap();
                assert!(!page.is_null());
                allocs.push(page);
            }
        }
    }
    let info_after = root_mem.memory_info();
    for o in 0..MAX_ORDER {
        assert_eq!(info_after.free_pages[o], 0);
    }

    for page in &allocs[..] {
        root_mem.free_page(*page);
    }
    assert_eq!(info_before.free_pages, root_mem.memory_info().free_pages);
}

#[test]
// Allocate and free all available compound pages, verify that any subsequent
// allocation fails.
fn test_page_alloc_oom() {
    extern crate alloc;
    use alloc::vec::Vec;

    let _test_mem = TestRootMem::setup(DEFAULT_TEST_MEMORY_SIZE);
    let mut root_mem = ROOT_MEM.lock();

    let info_before = root_mem.memory_info();
    let mut allocs: [Vec<VirtAddr>; MAX_ORDER] = Default::default();
    for (o, alloc) in allocs.iter_mut().enumerate().take(MAX_ORDER) {
        for _i in 0..info_before.free_pages[o] {
            let pages = root_mem.allocate_pages(o).unwrap();
            assert!(!pages.is_null());
            alloc.push(pages);
        }
    }
    let info_after = root_mem.memory_info();
    for o in 0..MAX_ORDER {
        assert_eq!(info_after.free_pages[o], 0);
    }

    let page = root_mem.allocate_page();
    if page.is_ok() {
        panic!("unexpected page allocation success after memory exhaustion");
    }

    for alloc in allocs.iter().take(MAX_ORDER) {
        for pages in &alloc[..] {
            root_mem.free_page(*pages);
        }
    }
    assert_eq!(info_before.free_pages, root_mem.memory_info().free_pages);
}

#[test]
fn test_page_file() {
    let _mem_lock = TestRootMem::setup(DEFAULT_TEST_MEMORY_SIZE);
    let mut root_mem = ROOT_MEM.lock();

    // Allocate page and check ref-count
    let vaddr = root_mem.allocate_file_page().unwrap();
    let info = root_mem.get_page_info(vaddr).unwrap();

    assert!(matches!(info, Page::FilePage(ref fi) if fi.ref_count == 1));

    // Get another reference and check ref-count
    root_mem.get_file_page(vaddr).expect("Not a file page");
    let info = root_mem.get_page_info(vaddr).unwrap();

    assert!(matches!(info, Page::FilePage(ref fi) if fi.ref_count == 2));

    // Drop reference and check ref-count
    root_mem.put_file_page(vaddr).expect("Not a file page");
    let info = root_mem.get_page_info(vaddr).unwrap();

    assert!(matches!(info, Page::FilePage(ref fi) if fi.ref_count == 1));

    // Drop last reference and check if page is released
    root_mem.put_file_page(vaddr).expect("Not a file page");
    let info = root_mem.get_page_info(vaddr).unwrap();

    assert!(matches!(info, Page::Free { .. }));
}

#[cfg(test)]
const TEST_SLAB_SIZES: [usize; 7] = [32, 64, 128, 256, 512, 1024, 2048];

#[test]
// Allocate and free a couple of objects for each slab size.
fn test_slab_alloc_free_many() {
    extern crate alloc;
    use alloc::vec::Vec;

    let _mem_lock = TestRootMem::setup(DEFAULT_TEST_MEMORY_SIZE);

    // Run it twice to make sure some objects will get freed and allocated again.
    for _i in 0..2 {
        let mut allocs: [Vec<*mut u8>; TEST_SLAB_SIZES.len()] = Default::default();
        let mut j = 0;
        for size in TEST_SLAB_SIZES {
            let layout = Layout::from_size_align(size, size).unwrap().pad_to_align();
            assert_eq!(layout.size(), size);

            // Allocate four pages worth of objects from each Slab.
            let n = (4 * PAGE_SIZE + size - 1) / size;
            for _k in 0..n {
                let p = unsafe { ALLOCATOR.alloc(layout) };
                assert_ne!(p, ptr::null_mut());
                allocs[j].push(p);
            }
            j += 1;
        }

        j = 0;
        for size in TEST_SLAB_SIZES {
            let layout = Layout::from_size_align(size, size).unwrap().pad_to_align();
            assert_eq!(layout.size(), size);

            for p in &allocs[j][..] {
                unsafe { ALLOCATOR.dealloc(*p, layout) };
            }
            j += 1;
        }
    }
}

#[test]
// Allocate enough objects so that the SlabPageSlab will need a SlabPage for
// itself twice.
fn test_slab_page_slab_for_self() {
    extern crate alloc;
    use alloc::vec::Vec;

    let _mem_lock = TestRootMem::setup(DEFAULT_TEST_MEMORY_SIZE);

    const OBJECT_SIZE: usize = TEST_SLAB_SIZES[0];
    const OBJECTS_PER_PAGE: usize = PAGE_SIZE / OBJECT_SIZE;

    const SLAB_PAGE_SIZE: usize = size_of::<SlabPage>();
    const SLAB_PAGES_PER_PAGE: usize = PAGE_SIZE / SLAB_PAGE_SIZE;

    let layout = Layout::from_size_align(OBJECT_SIZE, OBJECT_SIZE)
        .unwrap()
        .pad_to_align();
    assert_eq!(layout.size(), OBJECT_SIZE);

    let mut allocs: Vec<*mut u8> = Vec::new();
    for _i in 0..(2 * SLAB_PAGES_PER_PAGE * OBJECTS_PER_PAGE) {
        let p = unsafe { ALLOCATOR.alloc(layout) };
        assert_ne!(p, ptr::null_mut());
        assert_ne!(SLAB_PAGE_SLAB.lock().common.capacity, 0);
        allocs.push(p);
    }

    for p in allocs {
        unsafe { ALLOCATOR.dealloc(p, layout) };
    }

    assert_ne!(SLAB_PAGE_SLAB.lock().common.free, 0);
    assert!(SLAB_PAGE_SLAB.lock().common.free_pages < 2);
}

#[test]
// Allocate enough objects to hit an OOM situation and verify null gets
// returned at some point.
fn test_slab_oom() {
    extern crate alloc;
    use alloc::vec::Vec;

    const TEST_MEMORY_SIZE: usize = 256 * PAGE_SIZE;
    let _mem_lock = TestRootMem::setup(TEST_MEMORY_SIZE);

    const OBJECT_SIZE: usize = TEST_SLAB_SIZES[0];
    let layout = Layout::from_size_align(OBJECT_SIZE, OBJECT_SIZE)
        .unwrap()
        .pad_to_align();
    assert_eq!(layout.size(), OBJECT_SIZE);

    let mut allocs: Vec<*mut u8> = Vec::new();
    let mut null_seen = false;
    for _i in 0..((TEST_MEMORY_SIZE + OBJECT_SIZE - 1) / OBJECT_SIZE) {
        let p = unsafe { ALLOCATOR.alloc(layout) };
        if p.is_null() {
            null_seen = true;
            break;
        }
        allocs.push(p);
    }

    if !null_seen {
        panic!("unexpected slab allocation success after memory exhaustion");
    }

    for p in allocs {
        unsafe { ALLOCATOR.dealloc(p, layout) };
    }
}<|MERGE_RESOLUTION|>--- conflicted
+++ resolved
@@ -1325,20 +1325,14 @@
         extern crate alloc;
         use alloc::alloc::dealloc;
 
-<<<<<<< HEAD
-    // Reset the Slabs
-    *SLAB_PAGE_SLAB.lock() = SlabPageSlab::new();
-    ALLOCATOR.reset();
-=======
         let mut root_mem = ROOT_MEM.lock();
         let layout = Layout::from_size_align(root_mem.page_count * PAGE_SIZE, PAGE_SIZE).unwrap();
         unsafe { dealloc(root_mem.start_virt.as_mut_ptr::<u8>(), layout) };
         *root_mem = MemoryRegion::new();
->>>>>>> 17a14c75
 
         // Reset the Slabs
         *SLAB_PAGE_SLAB.lock() = SlabPageSlab::new();
-        unsafe { ALLOCATOR = SvsmAllocator::new() };
+        ALLOCATOR.reset();
     }
 }
 

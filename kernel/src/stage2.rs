--- conflicted
+++ resolved
@@ -348,13 +348,9 @@
 #[no_mangle]
 pub extern "C" fn stage2_main(launch_info: &Stage2LaunchInfo) {
     let platform_type = SvsmPlatformType::from(launch_info.platform_type);
-<<<<<<< HEAD
+
+    init_platform_type(platform_type);
     let mut platform = SvsmPlatformCell::new(platform_type);
-=======
-    init_platform_type(platform_type);
-    let mut platform_cell = SvsmPlatformCell::new(platform_type);
-    let platform = platform_cell.as_mut_dyn_ref();
->>>>>>> f49b3751
 
     let config =
         get_svsm_config(launch_info, &*platform).expect("Failed to get SVSM configuration");

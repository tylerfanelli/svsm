--- conflicted
+++ resolved
@@ -40,12 +40,9 @@
 pub mod tdx;
 pub mod types;
 pub mod utils;
-<<<<<<< HEAD
-pub mod vmm;
-=======
 #[cfg(feature = "virtio-drivers")]
 pub mod virtio;
->>>>>>> 60d5aa91
+pub mod vmm;
 #[cfg(all(feature = "vtpm", not(test)))]
 pub mod vtpm;
 
